<?xml version="1.0" encoding="utf-8"?>
<navigation xmlns:android="http://schemas.android.com/apk/res/android"
    xmlns:app="http://schemas.android.com/apk/res-auto"
    android:id="@+id/nav_graph"
    app:startDestination="@id/main_fragment">

    <fragment
        android:id="@+id/main_fragment"
        android:name="com.rubensousa.dpadrecyclerview.sample.ui.screen.main.MainFragment">

        <action
            android:id="@+id/open_list"
            app:destination="@id/list_fragment">

            <argument
                android:name="slowScroll"
                android:defaultValue="false" />

            <argument
                android:name="enableLooping"
                android:defaultValue="false" />

            <argument
                android:name="reverseLayout"
                android:defaultValue="false" />

            <argument
                android:name="showOverlay"
                android:defaultValue="false" />

            <argument
                android:name="showHeader"
                android:defaultValue="false" />

        </action>

        <action
            android:id="@+id/open_horizontal_leanback"
            app:destination="@id/leanback_horizontal_fragment" />

        <action
            android:id="@+id/open_standard_grid"
            app:destination="@id/standard_grid_fragment">

            <argument
                android:name="reverseLayout"
                android:defaultValue="false" />

        </action>

        <action
            android:id="@+id/open_paging_grid"
            app:destination="@id/grid_paging_fragment" />

        <action
            android:id="@+id/open_compose_grid"
            app:destination="@id/compose_grid_fragment" />

        <action
            android:id="@+id/open_compose_list"
            app:destination="@id/compose_list_fragment" />

        <action
            android:id="@+id/open_detail"
            app:destination="@id/detail_fragment" />

        <action
            android:id="@+id/open_fading_edge"
            app:destination="@id/fading_edge_fragment" />

        <action
            android:id="@+id/open_item_animations"
            app:destination="@id/item_animations_fragment" />

        <action
<<<<<<< HEAD
            android:id="@+id/open_short_list"
            app:destination="@id/short_list_fragment" />
=======
            android:id="@+id/open_text_scrolling"
            app:destination="@id/text_scrolling_fragment" />
>>>>>>> 4221bfcb

    </fragment>

    <fragment
        android:id="@+id/standard_grid_fragment"
        android:name="com.rubensousa.dpadrecyclerview.sample.ui.screen.grid.StandardGridFragment">

        <argument
            android:name="reverseLayout"
            android:defaultValue="false" />

    </fragment>

    <fragment
        android:id="@+id/leanback_horizontal_fragment"
        android:name="com.rubensousa.dpadrecyclerview.sample.ui.screen.focus.SearchPivotFragment" />

    <fragment
        android:id="@+id/list_fragment"
        android:name="com.rubensousa.dpadrecyclerview.sample.ui.screen.list.ListFragment">

        <argument
            android:name="slowScroll"
            android:defaultValue="false" />

        <argument
            android:name="reverseLayout"
            android:defaultValue="false" />

        <argument
            android:name="showOverlay"
            android:defaultValue="false" />

        <argument
            android:name="showHeader"
            android:defaultValue="false" />

        <argument
            android:name="enableLooping"
            android:defaultValue="false" />

        <action
            android:id="@+id/open_detail"
            app:destination="@+id/detail_fragment" />

    </fragment>

    <fragment
        android:id="@+id/detail_fragment"
        android:name="com.rubensousa.dpadrecyclerview.sample.ui.screen.detail.DetailFragment" />

    <action
        android:id="@+id/open_grid"
        app:destination="@id/grid_fragment">

        <argument
            android:name="slowScroll"
            android:defaultValue="false" />

        <argument
            android:name="reverseLayout"
            android:defaultValue="false" />

        <argument
            android:name="evenSpans"
            android:defaultValue="true" />

    </action>

    <fragment
        android:id="@+id/grid_fragment"
        android:name="com.rubensousa.dpadrecyclerview.sample.ui.screen.grid.GridFragment">

        <argument
            android:name="slowScroll"
            android:defaultValue="false" />

        <argument
            android:name="reverseLayout"
            android:defaultValue="false" />

        <argument
            android:name="evenSpans"
            android:defaultValue="true" />

    </fragment>

    <fragment
        android:id="@+id/grid_paging_fragment"
        android:name="com.rubensousa.dpadrecyclerview.sample.ui.screen.grid.GridPagingFragment" />

    <fragment
        android:id="@+id/compose_grid_fragment"
        android:name="com.rubensousa.dpadrecyclerview.sample.ui.screen.compose.ComposeGridFragment" />

    <fragment
        android:id="@+id/compose_list_fragment"
        android:name="com.rubensousa.dpadrecyclerview.sample.ui.screen.compose.ComposeListFragment" />

    <fragment
        android:id="@+id/fading_edge_fragment"
        android:name="com.rubensousa.dpadrecyclerview.sample.ui.screen.fading.FadingEdgeFragment" />

    <fragment
        android:id="@+id/item_animations_fragment"
        android:name="com.rubensousa.dpadrecyclerview.sample.ui.screen.animation.ItemAnimationsFragment" />

    <fragment
<<<<<<< HEAD
        android:id="@+id/short_list_fragment"
        android:name="com.rubensousa.dpadrecyclerview.sample.ui.screen.list.ShortListFragment" />

=======
        android:id="@+id/text_scrolling_fragment"
        android:name="com.rubensousa.dpadrecyclerview.sample.ui.screen.text.TextScrollingFragment" />
>>>>>>> 4221bfcb
</navigation><|MERGE_RESOLUTION|>--- conflicted
+++ resolved
@@ -73,13 +73,12 @@
             app:destination="@id/item_animations_fragment" />
 
         <action
-<<<<<<< HEAD
+            android:id="@+id/open_text_scrolling"
+            app:destination="@id/text_scrolling_fragment" />
+
+        <action
             android:id="@+id/open_short_list"
             app:destination="@id/short_list_fragment" />
-=======
-            android:id="@+id/open_text_scrolling"
-            app:destination="@id/text_scrolling_fragment" />
->>>>>>> 4221bfcb
 
     </fragment>
 
@@ -188,12 +187,11 @@
         android:name="com.rubensousa.dpadrecyclerview.sample.ui.screen.animation.ItemAnimationsFragment" />
 
     <fragment
-<<<<<<< HEAD
+        android:id="@+id/text_scrolling_fragment"
+        android:name="com.rubensousa.dpadrecyclerview.sample.ui.screen.text.TextScrollingFragment" />
+
+    <fragment
         android:id="@+id/short_list_fragment"
         android:name="com.rubensousa.dpadrecyclerview.sample.ui.screen.list.ShortListFragment" />
 
-=======
-        android:id="@+id/text_scrolling_fragment"
-        android:name="com.rubensousa.dpadrecyclerview.sample.ui.screen.text.TextScrollingFragment" />
->>>>>>> 4221bfcb
 </navigation>