def versions = [:]
versions.minSdkVersion = 21
versions.targetSdkVersion = 33
versions.compileSdkVersion = 33
versions.recyclerview = '1.2.1'
versions.collection = '1.3.0-alpha02'
versions.constraintLayout = '2.1.4'
versions.lifecycle = '2.5.1'
<<<<<<< HEAD
versions.navigation = '2.5.3'
=======
versions.navigation = '2.5.2'
>>>>>>> d9601e81
versions.fragment = '1.6.0-alpha04'

def testVersions = [:]
testVersions.junit = '4.13.2'
testVersions.espressoJunit = '1.1.5'
testVersions.truth = '1.1.3'
testVersions.jacoco = '0.8.8'
testVersions.core = '1.5.0'
testVersions.rules = '1.5.0'
testVersions.espressoTruth = '1.5.0'
testVersions.runner = '1.5.2'
testVersions.orchestrator = '1.4.2'
testVersions.services = '1.4.2'
testVersions.uiautomator = '2.2.0'
testVersions.espresso = '3.5.1'
<<<<<<< HEAD
testVersions.fragment = '1.5.5'
testVersions.mockk = '1.13.2'
=======
>>>>>>> d9601e81

ext.testVersions = testVersions
ext.versions = versions<|MERGE_RESOLUTION|>--- conflicted
+++ resolved
@@ -6,11 +6,7 @@
 versions.collection = '1.3.0-alpha02'
 versions.constraintLayout = '2.1.4'
 versions.lifecycle = '2.5.1'
-<<<<<<< HEAD
 versions.navigation = '2.5.3'
-=======
-versions.navigation = '2.5.2'
->>>>>>> d9601e81
 versions.fragment = '1.6.0-alpha04'
 
 def testVersions = [:]
@@ -26,11 +22,7 @@
 testVersions.services = '1.4.2'
 testVersions.uiautomator = '2.2.0'
 testVersions.espresso = '3.5.1'
-<<<<<<< HEAD
-testVersions.fragment = '1.5.5'
 testVersions.mockk = '1.13.2'
-=======
->>>>>>> d9601e81
 
 ext.testVersions = testVersions
 ext.versions = versions