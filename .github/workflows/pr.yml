--- conflicted
+++ resolved
@@ -41,7 +41,7 @@
 
   ui_test:
     runs-on: macos-12
-    timeout-minutes: 45
+    timeout-minutes: 60
     strategy:
       fail-fast: false
       matrix:
@@ -95,16 +95,10 @@
           avd-name: avd-27
           disable-animations: true
           force-avd-creation: false
-<<<<<<< HEAD
-          disable-animations: false
-          emulator-options: -no-snapshot-save -no-window -gpu swiftshader_indirect -noaudio -no-boot-anim -camera-back none
-          script: ./gradlew uninstallAll && ./gradlew --build-cache connectedDebugAndroidTest --info
-=======
           ram-size: 4096M
           emulator-options: -no-window -no-snapshot-save -gpu swiftshader_indirect -noaudio -no-boot-anim -camera-back none
           script: |
             ./gradlew --build-cache connectedDebugAndroidTest --info
->>>>>>> d9601e81
 
       - name: Upload results
         uses: actions/upload-artifact@v3
